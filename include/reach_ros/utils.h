--- conflicted
+++ resolved
@@ -52,7 +52,6 @@
 std::vector<double> transcribeInputMap(const std::map<std::string, double>& input,
                                        const std::vector<std::string>& joint_names);
 
-<<<<<<< HEAD
 double get_angle_between_vectors(Eigen::Vector3d v1, Eigen::Vector3d v2);
 
 double distanceBetweenFrames(const Eigen::Isometry3d& frame1, const Eigen::Isometry3d& frame2);
@@ -61,21 +60,6 @@
 
 std::tuple<double, double> anglesToSensorNormal(const Eigen::Isometry3d& sensor_frame, const Eigen::Isometry3d& target_frame);
 
-// declaring the node as external to allow having a single instance when loading the shared library in multiple boost
-// plugins
-extern rclcpp::Node::SharedPtr node;
-
-static rclcpp::Node::SharedPtr getNodeInstance()
-{
-  // static singleton node
-  // we need to create a node that accept arbitrary parameters later
-  // static const rclcpp::Node::SharedPtr node = std::make_shared<rclcpp::Node>("reach_study_node",
-  // rclcpp::NodeOptions().allow_undeclared_parameters(true).automatically_declare_parameters_from_overrides(true));
-  return node;
-}
-
-=======
->>>>>>> 0eedf69a
 /**
  * @brief Returns a singleton ROS2 node for accessing parameters and publishing data
  * @details ROS must be initialized (rclcpp::init, rclpy.init) before calling this method
