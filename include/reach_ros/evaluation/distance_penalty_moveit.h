/*
 * Copyright 2019 Southwest Research Institute
 *
 * Licensed under the Apache License, Version 2.0 (the "License");
 * you may not use this file except in compliance with the License.
 * You may obtain a copy of the License at
 *
 *     http://www.apache.org/licenses/LICENSE-2.0
 *
 * Unless required by applicable law or agreed to in writing, software
 * distributed under the License is distributed on an "AS IS" BASIS,
 * WITHOUT WARRANTIES OR CONDITIONS OF ANY KIND, either express or implied.
 * See the License for the specific language governing permissions and
 * limitations under the License.
 */
#ifndef REACH_ROS_EVALUATION_DISTANCE_PENALTY_MOVEIT_H
#define REACH_ROS_EVALUATION_DISTANCE_PENALTY_MOVEIT_H

#include <reach/interfaces/evaluator.h>
#include <moveit_msgs/msg/planning_scene.hpp>

namespace moveit
{
namespace core
{
class RobotModel;
typedef std::shared_ptr<const RobotModel> RobotModelConstPtr;
class JointModelGroup;
}  // namespace core
}  // namespace moveit

namespace planning_scene
{
class PlanningScene;
typedef std::shared_ptr<PlanningScene> PlanningScenePtr;
}  // namespace planning_scene

namespace reach_ros
{
namespace evaluation
{
class DistancePenaltyMoveIt : public reach::Evaluator
{
public:
  DistancePenaltyMoveIt(moveit::core::RobotModelConstPtr model, const std::string& planning_group,
<<<<<<< HEAD
                        const double dist_threshold, int exponent, std::string collision_mesh_filename,
                        std::vector<std::string> touch_links);
  double calculateScore(const std::map<std::string, double>& pose, const Eigen::Isometry3d& target) const override;
=======
                        const double dist_threshold, int exponent);
  double calculateScore(const std::map<std::string, double>& pose) const override;
>>>>>>> 84f6a1e5

  void addCollisionMesh(const std::string& collision_mesh_filename, const std::string& collision_mesh_frame);

  void setTouchLinks(const std::vector<std::string>& touch_links);

protected:
  moveit::core::RobotModelConstPtr model_;
  const moveit::core::JointModelGroup* jmg_;
  const double dist_threshold_;
  const int exponent_;

  planning_scene::PlanningScenePtr scene_;

  static std::string COLLISION_OBJECT_NAME;
};

struct DistancePenaltyMoveItFactory : public reach::EvaluatorFactory
{
  reach::Evaluator::ConstPtr create(const YAML::Node& config) const override;
};

}  // namespace evaluation
}  // namespace reach_ros

#endif  // REACH_ROS_EVALUATION_DISTANCE_PENALTY_MOVEIT_H<|MERGE_RESOLUTION|>--- conflicted
+++ resolved
@@ -43,14 +43,8 @@
 {
 public:
   DistancePenaltyMoveIt(moveit::core::RobotModelConstPtr model, const std::string& planning_group,
-<<<<<<< HEAD
-                        const double dist_threshold, int exponent, std::string collision_mesh_filename,
-                        std::vector<std::string> touch_links);
+                        const double dist_threshold, int exponent);
   double calculateScore(const std::map<std::string, double>& pose, const Eigen::Isometry3d& target) const override;
-=======
-                        const double dist_threshold, int exponent);
-  double calculateScore(const std::map<std::string, double>& pose) const override;
->>>>>>> 84f6a1e5
 
   void addCollisionMesh(const std::string& collision_mesh_filename, const std::string& collision_mesh_frame);
 
